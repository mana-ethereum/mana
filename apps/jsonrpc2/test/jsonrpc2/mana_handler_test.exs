defmodule JSONRPC2.ManaHandlerTest do
  use ExUnit.Case, async: true

  alias JSONRPC2.BridgeSyncMock
  alias JSONRPC2.SpecHandler
  alias JSONRPC2.TestFactory

  setup_all do
    db = MerklePatriciaTree.Test.random_ets_db()
    trie = MerklePatriciaTree.Trie.new(db)
    state = %{trie: trie}

    {:ok, pid} = BridgeSyncMock.start_link(state)
    {:ok, %{pid: pid}}
  end

  describe "is web3_clientVersion method behaving correctly when" do
    test "called without params" do
      version = Application.get_env(:jsonrpc2, :mana_version)

      assert_rpc_reply(
        SpecHandler,
        ~s({"jsonrpc": "2.0", "method": "web3_clientVersion", "params": [], "id": 1}),
        ~s({"jsonrpc": "2.0", "result": "#{version}", "id": 1})
      )
    end
  end

  describe "is web3sha method behaving correctly when" do
    test "empty address" do
      assert_rpc_reply(
        SpecHandler,
        ~s({"jsonrpc": "2.0", "method": "web3_sha3", "params": ["0x00"], "id": 2}),
        ~s({"jsonrpc": "2.0", "result": "0xbc36789e7a1e281436464229828f817d6612f7b477d66591ff96a9e064bcc98a", "id": 2})
      )
    end

    test "params that are not base16" do
      assert_rpc_reply(
        SpecHandler,
        ~s({"jsonrpc": "2.0", "method": "web3_sha3", "params": ["0x68656c6c6f20776f726c6"], "id": 2}),
        ~s({"jsonrpc": "2.0", "error": {"code": -32602, "message": "Invalid params"}, "id": 2})
      )
    end

    test "params that are base16" do
      assert_rpc_reply(
        SpecHandler,
        ~s({"jsonrpc": "2.0", "method": "web3_sha3", "params": ["0x68656c6c6f20776f726c64"], "id": 5}),
        ~s({"jsonrpc": "2.0", "result": "0x47173285a8d7341e5e972fc677286384f802f8ef42a5ec5f03bbfa254cb01fad", "id": 5})
      )
    end
  end

  describe "is net_version method behaving correctly when" do
    test "called without params" do
      network_id = Application.get_env(:ex_wire, :network_id)

      assert_rpc_reply(
        SpecHandler,
        ~s({"jsonrpc": "2.0", "method": "net_version", "params": [], "id": 1}),
        ~s({"jsonrpc": "2.0", "result": "#{network_id}", "id": 1})
      )
    end
  end

  describe "is net_listening method behaving correctly when" do
    test "called without params" do
      discovery = Application.get_env(:ex_wire, :discovery)

      assert_rpc_reply(
        SpecHandler,
        ~s({"jsonrpc": "2.0", "method": "net_listening", "params": [], "id": 1}),
        ~s({"jsonrpc": "2.0", "result": #{discovery}, "id": 1})
      )
    end
  end

  describe "is net_peerCount method behaving correctly when" do
    test "called without params for 0 peers", %{pid: _pid} do
      connected_peer_count = 0
      :ok = BridgeSyncMock.set_connected_peer_count(connected_peer_count)

      expected_result_count = "0x0"

      assert_rpc_reply(
        SpecHandler,
        ~s({"jsonrpc": "2.0", "method": "net_peerCount", "params": [], "id": 74}),
        ~s({"jsonrpc": "2.0", "result": "#{expected_result_count}", "id": 74})
      )
    end

    test "called without params for 2 peers", %{pid: _pid} do
      connected_peer_count = 2
      :ok = BridgeSyncMock.set_connected_peer_count(connected_peer_count)

      expected_result_count = "0x2"

      assert_rpc_reply(
        SpecHandler,
        ~s({"jsonrpc": "2.0", "method": "net_peerCount", "params": [], "id": 74}),
        ~s({"jsonrpc": "2.0", "result": "#{expected_result_count}", "id": 74})
      )
    end
  end

  describe "is eth_syncing method behaving correctly when" do
    test "all parameters are 0", %{pid: _pid} do
      :ok = BridgeSyncMock.set_last_sync_block_stats({0, 0, 0})

      assert_rpc_reply(
        SpecHandler,
        ~s({"jsonrpc": "2.0", "method": "eth_syncing", "params": [], "id": 74}),
        ~s({"jsonrpc": "2.0", "result": {"currentBlock":"0x0","startingBlock":"0x0","highestBlock":"0x0"}, "id": 74})
      )
    end

    test "all parameters are above 0", %{pid: _pid} do
      :ok = BridgeSyncMock.set_last_sync_block_stats({900, 902, 1108})

      assert_rpc_reply(
        SpecHandler,
        ~s({"jsonrpc": "2.0", "method": "eth_syncing", "params": [], "id": 71}),
        ~s({"jsonrpc": "2.0", "result": {"currentBlock":"0x384","startingBlock":"0x386", "highestBlock":"0x454"}, "id": 71})
      )
    end
  end

  describe "eth_getBlockByNumber" do
    test "fetches block by number" do
<<<<<<< HEAD
      block = build(:block, block_hash: <<0x2::256>>, header: build(:header, number: 10))
=======
      block =
        TestFactory.build(:block,
          block_hash: <<0x2::256>>,
          header: TestFactory.build(:header, number: 10)
        )

>>>>>>> 61d9ccfe
      :ok = BridgeSyncMock.put_block(block)

      assert_rpc_reply(
        SpecHandler,
        ~s({"jsonrpc": "2.0", "method": "eth_getBlockByNumber", "params": [10, false], "id": 71}),
        ~s({"id":71,"jsonrpc":"2.0","result":{"difficulty":"0x01","extraData":"","gasLimit":"0x00","gasUsed":"0x00","hash":"0x0000000000000000000000000000000000000000000000000000000000000002","logsBloom":"0x00000000000000000000000000000000000000000000000000000000000000000000000000000000000000000000000000000000000000000000000000000000000000000000000000000000000000000000000000000000000000000000000000000000000000000000000000000000000000000000000000000000000000000000000000000000000000000000000000000000000000000000000000000000000000000000000000000000000000000000000000000000000000000000000000000000000000000000000000000000000000000000000000000000000000000000000000000000000000000000000000000000000000000000000000000000","miner":"0x0000000000000000000000000000000000000010","nonce":"0x0000000000000000","number":"0x0a","parentHash":"0x0000000000000000000000000000000000000000000000000000000000000010","receiptsRoot":"0x56e81f171bcc55a6ff8345e692c0f86e5b48e01b996cadc001622fb5e363b421","sha3Uncles":"0x0000000000000000000000000000000000000000000000000000000000000010","size":"0x01f5","stateRoot":"0x56e81f171bcc55a6ff8345e692c0f86e5b48e01b996cadc001622fb5e363b421","timestamp":"0x01","totalDifficulty":"0x01","transactions":[],"transactionsRoot":"0x56e81f171bcc55a6ff8345e692c0f86e5b48e01b996cadc001622fb5e363b421","uncles":[]}})
      )
    end

    test "fetches block by number with full transactions" do
      transactions = [build(:transaction), build(:transaction)]

      block =
        build(:block,
          block_hash: <<7::256>>,
          transactions: transactions,
          header: build(:header, number: 11)
        )

      :ok = BridgeSyncMock.put_block(block)

      assert_rpc_reply(
        SpecHandler,
        ~s({"jsonrpc": "2.0", "method": "eth_getBlockByNumber", "params": [11, true], "id": 71}),
        ~s({"id":71, "jsonrpc":"2.0", "result":{"difficulty":"0x01", "extraData":"", "gasLimit":"0x00", "gasUsed":"0x00", "logsBloom":"0x00000000000000000000000000000000000000000000000000000000000000000000000000000000000000000000000000000000000000000000000000000000000000000000000000000000000000000000000000000000000000000000000000000000000000000000000000000000000000000000000000000000000000000000000000000000000000000000000000000000000000000000000000000000000000000000000000000000000000000000000000000000000000000000000000000000000000000000000000000000000000000000000000000000000000000000000000000000000000000000000000000000000000000000000000000000", "miner":"0x0000000000000000000000000000000000000010", "nonce":"0x0000000000000000", "number":"0x0b", "parentHash":"0x0000000000000000000000000000000000000000000000000000000000000010", "receiptsRoot":"0x56e81f171bcc55a6ff8345e692c0f86e5b48e01b996cadc001622fb5e363b421", "sha3Uncles":"0x0000000000000000000000000000000000000000000000000000000000000010", "size":"0x028c", "stateRoot":"0x56e81f171bcc55a6ff8345e692c0f86e5b48e01b996cadc001622fb5e363b421", "timestamp":"0x01", "totalDifficulty":"0x01", "transactionsRoot":"0x56e81f171bcc55a6ff8345e692c0f86e5b48e01b996cadc001622fb5e363b421", "uncles":[], "hash":"0x0000000000000000000000000000000000000000000000000000000000000007", "transactions":[{"from":"0x619f56e8bed07fe196c0dbc41b52e2bc64817b3a", "gas":"0x07", "gasPrice":"0x06", "hash":"0x71024c28d1404f5d5fe3458b71b02d799f6d6aba29e285857732c0d06ebf3b08", "input":"0x01", "nonce":"0x05", "r":"0x55fa77ee62e6c42e83b4f868c1e41643e45fd6f02a381a663318884751cb690a", "s":"0x7bd63c407cea7d619d598fb5766980ab8497b1b11c26d8bc59a132af96317793", "to":"0x", "transactionIndex":"0x00", "v":"0x1b", "value":"0x05", "blockHash":"0x0000000000000000000000000000000000000000000000000000000000000007", "blockNumber":"0x0b"}, {"from":"0x619f56e8bed07fe196c0dbc41b52e2bc64817b3a", "gas":"0x07", "gasPrice":"0x06", "hash":"0x71024c28d1404f5d5fe3458b71b02d799f6d6aba29e285857732c0d06ebf3b08", "input":"0x01", "nonce":"0x05", "r":"0x55fa77ee62e6c42e83b4f868c1e41643e45fd6f02a381a663318884751cb690a", "s":"0x7bd63c407cea7d619d598fb5766980ab8497b1b11c26d8bc59a132af96317793", "to":"0x", "transactionIndex":"0x00", "v":"0x1b", "value":"0x05", "blockHash":"0x0000000000000000000000000000000000000000000000000000000000000007", "blockNumber":"0x0b"}]}})
      )
    end

    test "fetches block by number with transaction hashes" do
      transactions = [build(:transaction), build(:transaction)]

      block =
        build(:block,
          block_hash: <<8::256>>,
          transactions: transactions,
          header: build(:header, number: 12)
        )

      :ok = BridgeSyncMock.put_block(block)

      assert_rpc_reply(
        SpecHandler,
        ~s({"jsonrpc": "2.0", "method": "eth_getBlockByNumber", "params": [12, false], "id": 71}),
        ~s({"id":71, "jsonrpc":"2.0", "result":{"difficulty":"0x01", "extraData":"", "gasLimit":"0x00", "gasUsed":"0x00", "logsBloom":"0x00000000000000000000000000000000000000000000000000000000000000000000000000000000000000000000000000000000000000000000000000000000000000000000000000000000000000000000000000000000000000000000000000000000000000000000000000000000000000000000000000000000000000000000000000000000000000000000000000000000000000000000000000000000000000000000000000000000000000000000000000000000000000000000000000000000000000000000000000000000000000000000000000000000000000000000000000000000000000000000000000000000000000000000000000000000", "miner":"0x0000000000000000000000000000000000000010", "nonce":"0x0000000000000000", "parentHash":"0x0000000000000000000000000000000000000000000000000000000000000010", "receiptsRoot":"0x56e81f171bcc55a6ff8345e692c0f86e5b48e01b996cadc001622fb5e363b421", "sha3Uncles":"0x0000000000000000000000000000000000000000000000000000000000000010", "size":"0x028c", "stateRoot":"0x56e81f171bcc55a6ff8345e692c0f86e5b48e01b996cadc001622fb5e363b421", "timestamp":"0x01", "totalDifficulty":"0x01", "transactions":["0x71024c28d1404f5d5fe3458b71b02d799f6d6aba29e285857732c0d06ebf3b08", "0x71024c28d1404f5d5fe3458b71b02d799f6d6aba29e285857732c0d06ebf3b08"], "transactionsRoot":"0x56e81f171bcc55a6ff8345e692c0f86e5b48e01b996cadc001622fb5e363b421", "uncles":[], "hash":"0x0000000000000000000000000000000000000000000000000000000000000008", "number":"0x0c"}})
      )
    end
  end

  describe "eth_getBlockByHash" do
    test "fetches block by hash" do
<<<<<<< HEAD
      block = build(:block, block_hash: <<100::256>>)
=======
      block = TestFactory.build(:block, block_hash: <<100::256>>)
>>>>>>> 61d9ccfe

      :ok = BridgeSyncMock.put_block(block)

      assert_rpc_reply(
        SpecHandler,
        ~s({"jsonrpc": "2.0", "method": "eth_getBlockByHash", "params": ["0x0000000000000000000000000000000000000000000000000000000000000064", false], "id": 71}),
        ~s({"id":71,"jsonrpc":"2.0","result":{"difficulty":"0x01","extraData":"","gasLimit":"0x00","gasUsed":"0x00","hash":"0x0000000000000000000000000000000000000000000000000000000000000064","logsBloom":"0x00000000000000000000000000000000000000000000000000000000000000000000000000000000000000000000000000000000000000000000000000000000000000000000000000000000000000000000000000000000000000000000000000000000000000000000000000000000000000000000000000000000000000000000000000000000000000000000000000000000000000000000000000000000000000000000000000000000000000000000000000000000000000000000000000000000000000000000000000000000000000000000000000000000000000000000000000000000000000000000000000000000000000000000000000000000","miner":"0x0000000000000000000000000000000000000010","nonce":"0x0000000000000000","number":"0x01","parentHash":"0x0000000000000000000000000000000000000000000000000000000000000010","receiptsRoot":"0x56e81f171bcc55a6ff8345e692c0f86e5b48e01b996cadc001622fb5e363b421","sha3Uncles":"0x0000000000000000000000000000000000000000000000000000000000000010","size":"0x01f5","stateRoot":"0x56e81f171bcc55a6ff8345e692c0f86e5b48e01b996cadc001622fb5e363b421","timestamp":"0x01","totalDifficulty":"0x01","transactions":[],"transactionsRoot":"0x56e81f171bcc55a6ff8345e692c0f86e5b48e01b996cadc001622fb5e363b421","uncles":[]}})
      )
    end

    test "fetches block by hash with full transactions" do
      transactions = [build(:transaction), build(:transaction)]
      block = build(:block, block_hash: <<5::256>>, transactions: transactions)

      :ok = BridgeSyncMock.put_block(block)

      assert_rpc_reply(
        SpecHandler,
        ~s({"jsonrpc": "2.0", "method": "eth_getBlockByHash", "params": ["0x0000000000000000000000000000000000000000000000000000000000000005", true], "id": 71}),
        ~s({"id":71, "jsonrpc":"2.0", "result":{"difficulty":"0x01", "extraData":"", "gasLimit":"0x00", "gasUsed":"0x00", "logsBloom":"0x00000000000000000000000000000000000000000000000000000000000000000000000000000000000000000000000000000000000000000000000000000000000000000000000000000000000000000000000000000000000000000000000000000000000000000000000000000000000000000000000000000000000000000000000000000000000000000000000000000000000000000000000000000000000000000000000000000000000000000000000000000000000000000000000000000000000000000000000000000000000000000000000000000000000000000000000000000000000000000000000000000000000000000000000000000000", "miner":"0x0000000000000000000000000000000000000010", "nonce":"0x0000000000000000", "number":"0x01", "parentHash":"0x0000000000000000000000000000000000000000000000000000000000000010", "receiptsRoot":"0x56e81f171bcc55a6ff8345e692c0f86e5b48e01b996cadc001622fb5e363b421", "sha3Uncles":"0x0000000000000000000000000000000000000000000000000000000000000010", "stateRoot":"0x56e81f171bcc55a6ff8345e692c0f86e5b48e01b996cadc001622fb5e363b421", "timestamp":"0x01", "totalDifficulty":"0x01", "transactionsRoot":"0x56e81f171bcc55a6ff8345e692c0f86e5b48e01b996cadc001622fb5e363b421", "uncles":[], "hash":"0x0000000000000000000000000000000000000000000000000000000000000005", "size":"0x028c", "transactions":[{"blockHash":"0x0000000000000000000000000000000000000000000000000000000000000005", "blockNumber":"0x01", "from":"0x619f56e8bed07fe196c0dbc41b52e2bc64817b3a", "gas":"0x07", "gasPrice":"0x06", "hash":"0x71024c28d1404f5d5fe3458b71b02d799f6d6aba29e285857732c0d06ebf3b08", "input":"0x01", "nonce":"0x05", "r":"0x55fa77ee62e6c42e83b4f868c1e41643e45fd6f02a381a663318884751cb690a", "s":"0x7bd63c407cea7d619d598fb5766980ab8497b1b11c26d8bc59a132af96317793", "to":"0x", "transactionIndex":"0x00", "v":"0x1b", "value":"0x05"}, {"blockHash":"0x0000000000000000000000000000000000000000000000000000000000000005", "blockNumber":"0x01", "from":"0x619f56e8bed07fe196c0dbc41b52e2bc64817b3a", "gas":"0x07", "gasPrice":"0x06", "hash":"0x71024c28d1404f5d5fe3458b71b02d799f6d6aba29e285857732c0d06ebf3b08", "input":"0x01", "nonce":"0x05", "r":"0x55fa77ee62e6c42e83b4f868c1e41643e45fd6f02a381a663318884751cb690a", "s":"0x7bd63c407cea7d619d598fb5766980ab8497b1b11c26d8bc59a132af96317793", "to":"0x", "transactionIndex":"0x00", "v":"0x1b", "value":"0x05"}]}})
      )
    end

    test "fetches block by hash with transaction hashes" do
      transactions = [build(:transaction), build(:transaction)]
      block = build(:block, block_hash: <<6::256>>, transactions: transactions)

      :ok = BridgeSyncMock.put_block(block)

      assert_rpc_reply(
        SpecHandler,
        ~s({"jsonrpc": "2.0", "method": "eth_getBlockByHash", "params": ["0x0000000000000000000000000000000000000000000000000000000000000006", false], "id": 71}),
        ~s({"id":71, "jsonrpc":"2.0", "result":{"difficulty":"0x01", "extraData":"", "gasLimit":"0x00", "gasUsed":"0x00", "logsBloom":"0x00000000000000000000000000000000000000000000000000000000000000000000000000000000000000000000000000000000000000000000000000000000000000000000000000000000000000000000000000000000000000000000000000000000000000000000000000000000000000000000000000000000000000000000000000000000000000000000000000000000000000000000000000000000000000000000000000000000000000000000000000000000000000000000000000000000000000000000000000000000000000000000000000000000000000000000000000000000000000000000000000000000000000000000000000000000", "miner":"0x0000000000000000000000000000000000000010", "nonce":"0x0000000000000000", "number":"0x01", "parentHash":"0x0000000000000000000000000000000000000000000000000000000000000010", "receiptsRoot":"0x56e81f171bcc55a6ff8345e692c0f86e5b48e01b996cadc001622fb5e363b421", "sha3Uncles":"0x0000000000000000000000000000000000000000000000000000000000000010", "stateRoot":"0x56e81f171bcc55a6ff8345e692c0f86e5b48e01b996cadc001622fb5e363b421", "timestamp":"0x01", "totalDifficulty":"0x01", "transactionsRoot":"0x56e81f171bcc55a6ff8345e692c0f86e5b48e01b996cadc001622fb5e363b421", "uncles":[], "hash":"0x0000000000000000000000000000000000000000000000000000000000000006", "size":"0x028c", "transactions":["0x71024c28d1404f5d5fe3458b71b02d799f6d6aba29e285857732c0d06ebf3b08", "0x71024c28d1404f5d5fe3458b71b02d799f6d6aba29e285857732c0d06ebf3b08"]}})
      )
    end
  end

  describe "eth_getTransactionByBlockHashAndIndex" do
    test "fetches transaction by block hash and index" do
      transaction = TestFactory.build(:transaction)
      block = TestFactory.build(:block, block_hash: <<0x3::256>>, transactions: [transaction])
      :ok = BridgeSyncMock.put_block(block)

      assert_rpc_reply(
        SpecHandler,
        ~s({"jsonrpc": "2.0", "method": "eth_getTransactionByBlockHashAndIndex", "params": ["0x0000000000000000000000000000000000000000000000000000000000000003", "0x00"], "id": 71}),
        ~s({"id":71, "jsonrpc":"2.0", "result":{"hash":"0x71024c28d1404f5d5fe3458b71b02d799f6d6aba29e285857732c0d06ebf3b08", "nonce":"0x05", "blockHash":"0x0000000000000000000000000000000000000000000000000000000000000003", "blockNumber":"0x01", "from":"0x619f56e8bed07fe196c0dbc41b52e2bc64817b3a", "gas":"0x07", "gasPrice":"0x06", "input":"0x01", "r":"0x55fa77ee62e6c42e83b4f868c1e41643e45fd6f02a381a663318884751cb690a", "s":"0x7bd63c407cea7d619d598fb5766980ab8497b1b11c26d8bc59a132af96317793", "to":"0x", "transactionIndex":"0x00", "v":"0x1b", "value":"0x05"}})
      )
    end
  end

  describe "eth_getTransactionByBlockNumberAndIndex" do
    test "fetches transaction by block number and index" do
      transaction = TestFactory.build(:transaction)

      block =
        TestFactory.build(:block,
          block_hash: <<0x3::256>>,
          transactions: [transaction],
          header: TestFactory.build(:header, number: 99)
        )

      :ok = BridgeSyncMock.put_block(block)

      assert_rpc_reply(
        SpecHandler,
        ~s({"jsonrpc": "2.0", "method": "eth_getTransactionByBlockNumberAndIndex", "params": [99, "0x00"], "id": 71}),
        ~s({"id":71, "jsonrpc":"2.0", "result":{"hash":"0x71024c28d1404f5d5fe3458b71b02d799f6d6aba29e285857732c0d06ebf3b08", "nonce":"0x05", "blockHash":"0x0000000000000000000000000000000000000000000000000000000000000003", "blockNumber":"0x63", "from":"0x619f56e8bed07fe196c0dbc41b52e2bc64817b3a", "gas":"0x07", "gasPrice":"0x06", "input":"0x01", "r":"0x55fa77ee62e6c42e83b4f868c1e41643e45fd6f02a381a663318884751cb690a", "s":"0x7bd63c407cea7d619d598fb5766980ab8497b1b11c26d8bc59a132af96317793", "to":"0x", "transactionIndex":"0x00", "v":"0x1b", "value":"0x05"}})
      )
    end
  end

  defp assert_rpc_reply(handler, call, expected_reply) do
    assert {:reply, reply} = handler.handle(call)

    assert Jason.decode(reply) == Jason.decode(expected_reply)
  end
end<|MERGE_RESOLUTION|>--- conflicted
+++ resolved
@@ -128,16 +128,12 @@
 
   describe "eth_getBlockByNumber" do
     test "fetches block by number" do
-<<<<<<< HEAD
-      block = build(:block, block_hash: <<0x2::256>>, header: build(:header, number: 10))
-=======
       block =
         TestFactory.build(:block,
           block_hash: <<0x2::256>>,
           header: TestFactory.build(:header, number: 10)
         )
-
->>>>>>> 61d9ccfe
+        
       :ok = BridgeSyncMock.put_block(block)
 
       assert_rpc_reply(
@@ -188,11 +184,7 @@
 
   describe "eth_getBlockByHash" do
     test "fetches block by hash" do
-<<<<<<< HEAD
-      block = build(:block, block_hash: <<100::256>>)
-=======
       block = TestFactory.build(:block, block_hash: <<100::256>>)
->>>>>>> 61d9ccfe
 
       :ok = BridgeSyncMock.put_block(block)
 
