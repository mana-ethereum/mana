defmodule JSONRPC2.BridgeSyncMock do
  alias Blockchain.Block
  alias JSONRPC2.Response.Block, as: ResponseBlock
  alias JSONRPC2.Response.Transaction, as: ResponseTransaction
  alias JSONRPC2.Struct.EthSyncing

  use GenServer

  def connected_peer_count() do
    GenServer.call(__MODULE__, :connected_peer_count)
  end

  def set_connected_peer_count(connected_peer_count) do
    GenServer.call(__MODULE__, {:set_connected_peer_count, connected_peer_count})
  end

  def get_last_sync_block_stats() do
    GenServer.call(__MODULE__, :get_last_sync_block_stats)
  end

  def set_last_sync_block_stats(block_stats) do
    GenServer.call(__MODULE__, {:set_last_sync_block_stats, block_stats})
  end

  def put_block(block) do
    GenServer.call(__MODULE__, {:put_block, block})
  end

  def get_block_by_number(number, full_transactions) do
    GenServer.call(__MODULE__, {:get_block_by_number, number, full_transactions})
  end

  def get_block_by_hash(hash, full_transactions) do
    GenServer.call(__MODULE__, {:get_block_by_hash, hash, full_transactions})
  end

  def get_transaction_by_block_hash_and_index(block_hash, index) do
    GenServer.call(__MODULE__, {:get_transaction_by_block_hash_and_index, block_hash, index})
  end

  def get_transaction_by_block_hash_and_index(block_hash, index) do
    GenServer.call(__MODULE__, {:get_transaction_by_block_hash_and_index, block_hash, index})
  end

  def get_transaction_by_block_number_and_index(block_hash, index) do
    GenServer.call(__MODULE__, {:get_transaction_by_block_number_and_index, block_hash, index})
  end

  def start_link(state) do
    GenServer.start_link(__MODULE__, state, name: __MODULE__)
  end

  def init(state) do
    {:ok, state}
  end

  def handle_call(:connected_peer_count, _, state) do
    {:reply, state.connected_peer_count, state}
  end

  def handle_call({:set_connected_peer_count, connected_peer_count}, _, state) do
    {:reply, :ok, Map.put(state, :connected_peer_count, connected_peer_count)}
  end

  def handle_call({:put_block, block}, _, state = %{trie: trie}) do
    {:ok, {_, updated_trie}} = Block.put_block(block, trie, block.block_hash)
    updated_state = %{state | trie: updated_trie}

    {:reply, :ok, updated_state}
  end

  def handle_call({:get_block_by_number, number, full_transactions}, _, state = %{trie: trie}) do
    block =
      case Block.get_block_by_number(number, trie) do
        {:ok, block} -> ResponseBlock.new(block, full_transactions)
        _ -> nil
      end

    {:reply, block, state}
  end

  def handle_call({:get_block_by_hash, hash, full_transactions}, _, state = %{trie: trie}) do
    block =
      case Block.get_block(hash, trie) do
        {:ok, block} -> ResponseBlock.new(block, full_transactions)
        _ -> nil
      end

    {:reply, block, state}
  end

  def handle_call(
        {:get_transaction_by_block_hash_and_index, block_hash, trx_index},
        _,
        state = %{trie: trie}
      ) do
    result =
      with {:ok, block} <- Block.get_block(block_hash, trie) do
        case Enum.at(block.transactions, trx_index) do
          nil -> nil
          transaction -> ResponseTransaction.new(transaction, block)
        end
      else
        _ -> nil
      end

    {:reply, result, state}
  end

<<<<<<< HEAD
=======
  def handle_call(
        {:get_transaction_by_block_number_and_index, block_number, trx_index},
        _,
        state = %{trie: trie}
      ) do
    result =
      with {:ok, block} <- Block.get_block_by_number(block_number, trie) do
        case Enum.at(block.transactions, trx_index) do
          nil -> nil
          transaction -> ResponseTransaction.new(transaction, block)
        end
      else
        _ -> nil
      end

    {:reply, result, state}
  end

>>>>>>> 61d9ccfe
  @spec handle_call(:get_last_sync_block_stats, {pid, any}, map()) ::
          {:reply, EthSyncing.output(), map()}
  def handle_call(:get_last_sync_block_stats, _, state) do
    {:reply, state.block_stats, state}
  end

  @spec handle_call(
          {:set_last_sync_block_stats, EthSyncing.input()},
          {pid, any},
          map()
        ) :: {:reply, :ok, map()}
  def handle_call({:set_last_sync_block_stats, block_stats}, _, state) do
    new_state = Map.put(state, :block_stats, block_stats)
    {:reply, :ok, new_state}
  end
end<|MERGE_RESOLUTION|>--- conflicted
+++ resolved
@@ -107,8 +107,6 @@
     {:reply, result, state}
   end
 
-<<<<<<< HEAD
-=======
   def handle_call(
         {:get_transaction_by_block_number_and_index, block_number, trx_index},
         _,
@@ -127,7 +125,6 @@
     {:reply, result, state}
   end
 
->>>>>>> 61d9ccfe
   @spec handle_call(:get_last_sync_block_stats, {pid, any}, map()) ::
           {:reply, EthSyncing.output(), map()}
   def handle_call(:get_last_sync_block_stats, _, state) do
