--- conflicted
+++ resolved
@@ -100,7 +100,6 @@
     types
   end
 
-<<<<<<< HEAD
   @doc false
   def parse_specification_item(%{"type" => "function"} = item) do
     %{
@@ -129,44 +128,10 @@
 
   defp parse_specification_type(%{"type" => type}), do: decode_type(type)
 
-  @doc false
-  def decode_type(full_type) do
-    cond do
-      # Check for array type
-      captures = Regex.named_captures(~r/(?<type>[a-z0-9]+)\[(?<element_count>\d*)\]/, full_type) ->
-        type = decode_type(captures["type"])
-
-        if captures["element_count"] != "" do
-          {element_count, ""} = Integer.parse(captures["element_count"])
-
-          {:array, type, element_count}
-        else
-          {:array, type}
-        end
-      # Check for tuples
-      captures = Regex.named_captures(~r/\((?<types>[a-z0-9\[\]]+,?)+\)/, full_type) ->
-        types =
-          String.split(captures["types"], ",", trim: true)
-          |> Enum.map(fn type -> decode_type(type) end)
-
-        {:tuple, types}
-      true ->
-        decode_single_type(full_type)
-    end
-  end
-
-  @doc false
-  def decode_single_type("uint" <> size_str) do
-    size = case size_str do
-      "" -> 256 # default
-      _ ->
-        {size, ""} = Integer.parse(size_str)
-=======
   @doc """
   Decodes the given type-string as a single type.
 
   ## Examples
->>>>>>> 0ba1dde2
 
       iex> ABI.FunctionSelector.decode_type("uint256")
       {:uint, 256}
