defmodule Blockchain.StateTest do
  alias MerklePatriciaTree.Trie
  alias Blockchain.{Account, Transaction}
  alias Blockchain.Interface.AccountInterface
  alias Blockchain.Account.Storage
  alias ExthCrypto.Hash.Keccak

  use EthCommonTest.Harness
  use ExUnit.Case, async: true

  @failing_tests %{
    "EIP150" => [
      "stTransitionTest/createNameRegistratorPerTxsNotEnoughGasBefore",
      "stTransitionTest/createNameRegistratorPerTxsNotEnoughGasAt",
      "stTransitionTest/createNameRegistratorPerTxsNotEnoughGasAfter",
      "stTransactionTest/UserTransactionGasLimitIsTooLowWhenZeroCost",
      "stTransactionTest/TransactionToItselfNotEnoughFounds",
      "stTransactionTest/TransactionNonceCheck2",
      "stTransactionTest/TransactionNonceCheck",
      "stTransactionTest/RefundOverflow2",
      "stTransactionTest/RefundOverflow",
      "stTransactionTest/OverflowGasRequire",
      "stTransactionTest/EmptyTransaction",
      "stTransactionTest/CreateTransactionReverted",
      "stRevertTest/RevertOpcodeWithBigOutputInInit",
      "stRevertTest/RevertOpcodeMultipleSubCalls",
      "stRevertTest/RevertOpcodeInInit",
      "stRandom2/201503110226PYTHON_DUP6",
      "stInitCodeTest/OutOfGasPrefundedContractCreation",
      "stInitCodeTest/OutOfGasContractCreation",
      "stInitCodeTest/NotEnoughCashContractCreation"
    ],
    "EIP158" => [
      "stZeroCallsTest/ZeroValue_TransactionCALLwithData_ToOneStorageKey",
      "stZeroCallsTest/ZeroValue_TransactionCALLwithData_ToEmpty",
      "stZeroCallsTest/ZeroValue_TransactionCALLwithData",
      "stZeroCallsTest/ZeroValue_TransactionCALL_ToOneStorageKey",
      "stZeroCallsTest/ZeroValue_TransactionCALL_ToEmpty",
      "stZeroCallsTest/ZeroValue_TransactionCALL",
      "stZeroCallsTest/ZeroValue_SUICIDE_ToOneStorageKey",
      "stZeroCallsTest/ZeroValue_SUICIDE_ToEmpty",
      "stZeroCallsTest/ZeroValue_SUICIDE",
      "stZeroCallsTest/ZeroValue_CALL_ToOneStorageKey",
      "stZeroCallsTest/ZeroValue_CALL_ToEmpty",
      "stZeroCallsTest/ZeroValue_CALL",
      "stTransactionTest/UserTransactionZeroCostWithData",
      "stTransactionTest/UserTransactionZeroCost",
      "stTransactionTest/TransactionDataCosts652",
      "stTransactionTest/SuicidesMixingCoinbase",
      "stTransactionTest/OverflowGasRequire2",
      "stTransactionTest/EmptyTransaction2",
      "stSystemOperationsTest/suicideCoinbase",
      "stSystemOperationsTest/doubleSelfdestructTest2",
      "stSystemOperationsTest/doubleSelfdestructTest",
<<<<<<< HEAD
      "stSystemOperationsTest/ABAcallsSuicide1",
      "stSystemOperationsTest/ABAcallsSuicide0",
=======
      "stSystemOperationsTest/CreateHashCollision",
>>>>>>> f2ca4184
      "stSpecialTest/tx_e1c174e2",
      "stSpecialTest/failed_tx_xcf416c53",
      "stRevertTest/RevertPrefoundEmptyCall",
      "stRevertTest/RevertPrefound",
      "stRevertTest/RevertOpcodeMultipleSubCalls",
      "stPreCompiledContracts2/CallSha256_4_gas99",
      "stPreCompiledContracts2/CallSha256_4",
      "stPreCompiledContracts2/CallSha256_3_prefix0",
      "stPreCompiledContracts2/CallSha256_3_postfix0",
      "stPreCompiledContracts2/CallSha256_3",
      "stPreCompiledContracts2/CallSha256_2",
      "stPreCompiledContracts2/CallSha256_1",
      "stPreCompiledContracts2/CallSha256_0",
      "stPreCompiledContracts2/CallRipemd160_4",
      "stPreCompiledContracts2/CallRipemd160_3_prefixed0",
      "stPreCompiledContracts2/CallRipemd160_3_postfixed0",
      "stPreCompiledContracts2/CallRipemd160_3",
      "stPreCompiledContracts2/CallRipemd160_2",
      "stPreCompiledContracts2/CallRipemd160_1",
      "stPreCompiledContracts2/CallIdentity_4_gas18",
      "stPreCompiledContracts2/CallIdentity_4",
      "stPreCompiledContracts2/CallIdentity_3",
      "stPreCompiledContracts2/CallIdentity_2",
      "stPreCompiledContracts2/CallIdentitiy_1",
      "stPreCompiledContracts2/CallIdentitiy_0",
      "stPreCompiledContracts2/CallEcrecoverV_prefixed0",
      "stPreCompiledContracts2/CallEcrecoverS_prefixed0",
      "stPreCompiledContracts2/CallEcrecoverR_prefixed0",
      "stPreCompiledContracts2/CallEcrecoverH_prefixed0",
      "stPreCompiledContracts2/CallEcrecoverCheckLengthWrongV",
      "stPreCompiledContracts2/CallEcrecoverCheckLength",
      "stPreCompiledContracts2/CallEcrecover80",
      "stPreCompiledContracts2/CallEcrecover3",
      "stPreCompiledContracts2/CallEcrecover2",
      "stPreCompiledContracts2/CallEcrecover1",
      "stPreCompiledContracts2/CallEcrecover0_overlappingInputOutput",
      "stPreCompiledContracts2/CallEcrecover0_gas3000",
      "stPreCompiledContracts2/CallEcrecover0_completeReturnValue",
      "stPreCompiledContracts2/CallEcrecover0_0input",
      "stPreCompiledContracts2/CallEcrecover0",
      "stNonZeroCallsTest/NonZeroValue_CALL_ToOneStorageKey",
      "stNonZeroCallsTest/NonZeroValue_CALL_ToEmpty",
      "stMemExpandingEIP150Calls/NewGasPriceForCodesWithMemExpandingCalls",
      "stInitCodeTest/CallContractToCreateContractOOG",
      "stEIP158Specific/vitalikTransactionTest",
      "stCreateTest/CREATE_EContract_ThenCALLToNonExistentAcc",
      "stCreateTest/CREATE_AcreateB_BSuicide_BStore",
      "stCallCodes/call_OOG_additionalGasCosts1"
    ],
    "Frontier" => [
      "stTransactionTest/UserTransactionGasLimitIsTooLowWhenZeroCost",
      "stTransactionTest/TransactionToItselfNotEnoughFounds",
      "stTransactionTest/TransactionNonceCheck2",
      "stTransactionTest/TransactionNonceCheck",
      "stTransactionTest/RefundOverflow2",
      "stTransactionTest/RefundOverflow",
      "stTransactionTest/OverflowGasRequire",
      "stTransactionTest/EmptyTransaction",
      "stTransactionTest/CreateTransactionReverted",
      "stRandom2/201503110226PYTHON_DUP6",
      "stInitCodeTest/NotEnoughCashContractCreation",
      "stCallCreateCallCodeTest/createNameRegistratorPerTxsNotEnoughGas"
    ],
    "Homestead" => [
      "stTransitionTest/createNameRegistratorPerTxsNotEnoughGasBefore",
      "stTransitionTest/createNameRegistratorPerTxsNotEnoughGasAt",
      "stTransitionTest/createNameRegistratorPerTxsNotEnoughGasAfter",
      "stTransactionTest/UserTransactionGasLimitIsTooLowWhenZeroCost",
      "stTransactionTest/TransactionToItselfNotEnoughFounds",
      "stTransactionTest/TransactionNonceCheck2",
      "stTransactionTest/TransactionNonceCheck",
      "stTransactionTest/RefundOverflow2",
      "stTransactionTest/RefundOverflow",
      "stTransactionTest/OverflowGasRequire",
      "stTransactionTest/EmptyTransaction",
      "stTransactionTest/CreateTransactionReverted",
      "stRevertTest/RevertOpcodeWithBigOutputInInit",
      "stRevertTest/RevertOpcodeMultipleSubCalls",
      "stRevertTest/RevertOpcodeInInit",
      "stRandom2/201503110226PYTHON_DUP6",
      "stRandom/randomStatetest347",
      "stRandom/randomStatetest184",
      "stInitCodeTest/OutOfGasPrefundedContractCreation",
      "stInitCodeTest/OutOfGasContractCreation",
      "stInitCodeTest/NotEnoughCashContractCreation",
      "stDelegatecallTestHomestead/callcodeOutput3partialFail",
      "stDelegatecallTestHomestead/callcodeOutput3partial",
      "stDelegatecallTestHomestead/callcodeOutput3Fail",
      "stDelegatecallTestHomestead/callcodeOutput3",
      "stDelegatecallTestHomestead/callcodeOutput2",
      "stDelegatecallTestHomestead/callcodeOutput1",
      "stDelegatecallTestHomestead/callOutput3partialFail",
      "stDelegatecallTestHomestead/callOutput3partial",
      "stDelegatecallTestHomestead/callOutput3Fail",
      "stDelegatecallTestHomestead/callOutput3",
      "stDelegatecallTestHomestead/callOutput2",
      "stDelegatecallTestHomestead/callOutput1"
    ]
  }

  test "Blockchain state tests" do
    Enum.each(test_directories(), fn directory_path ->
      test_group = Enum.fetch!(String.split(directory_path, "/"), 4)

      directory_path
      |> tests()
      |> Enum.each(fn test_path ->
        test_path
        |> read_state_test_file()
        |> Enum.each(fn {test_name, test} ->
          run_test(test_group, test_name, test)
        end)
      end)
    end)
  end

  defp run_test(test_group, test_name, test) do
    test["post"]
    |> Enum.each(fn {hardfork, _test_data} ->
      failing_tests = Map.get(@failing_tests, hardfork, %{})

      if !Enum.member?(failing_tests, "#{test_group}/#{test_name}") do
        hardfork_configuration = configuration(hardfork)

        if hardfork_configuration do
          run_transaction(test_name, test, hardfork, hardfork_configuration)
        end
      end
    end)
  end

  defp run_transaction(test_name, test, hardfork, hardfork_configuration) do
    test["post"][hardfork]
    |> Enum.with_index()
    |> Enum.each(fn {post, index} ->
      pre_state = account_interface(test).state

      indexes = post["indexes"]
      gas_limit_index = indexes["gas"]
      value_index = indexes["value"]
      data_index = indexes["data"]

      transaction =
        %Transaction{
          nonce: load_integer(test["transaction"]["nonce"]),
          gas_price: load_integer(test["transaction"]["gasPrice"]),
          gas_limit: load_integer(Enum.at(test["transaction"]["gasLimit"], gas_limit_index)),
          to: maybe_hex(test["transaction"]["to"]),
          value: load_integer(Enum.at(test["transaction"]["value"], value_index))
        }
        |> populate_init_or_data(maybe_hex(Enum.at(test["transaction"]["data"], data_index)))
        |> Transaction.Signature.sign_transaction(maybe_hex(test["transaction"]["secretKey"]))

      result =
        Transaction.execute_with_validation(
          pre_state,
          transaction,
          %Block.Header{
            beneficiary: maybe_hex(test["env"]["currentCoinbase"]),
            difficulty: load_integer(test["env"]["currentDifficulty"]),
            timestamp: load_integer(test["env"]["currentTimestamp"]),
            number: load_integer(test["env"]["currentNumber"]),
            gas_limit: load_integer(test["env"]["currentGasLimit"]),
            parent_hash: maybe_hex(test["env"]["previousHash"])
          },
          hardfork_configuration
        )

      {state, logs} =
        case result do
          {state, _, logs} -> {state, logs}
          _ -> {pre_state, []}
        end

      expected_hash =
        test["post"][hardfork]
        |> Enum.at(index)
        |> Map.fetch!("hash")
        |> maybe_hex()

      assert state.root_hash == expected_hash,
             "State root mismatch for #{test_name} on #{hardfork}"

      expected_logs = test["post"][hardfork] |> Enum.at(index) |> Map.fetch!("logs")
      logs_hash = logs_hash(logs)

      assert maybe_hex(expected_logs) == logs_hash,
             "Logs hash mismatch for #{test_name} on #{hardfork}"
    end)
  end

  def configuration(hardfork) do
    case hardfork do
      "Frontier" ->
        EVM.Configuration.Frontier.new()

      "Homestead" ->
        EVM.Configuration.Homestead.new()

      "EIP150" ->
        EVM.Configuration.EIP150.new()

      "EIP158" ->
        EVM.Configuration.EIP158.new()

      _ ->
        nil
    end
  end

  defp populate_init_or_data(tx, data) do
    if Transaction.contract_creation?(tx) do
      %{tx | init: data}
    else
      %{tx | data: data}
    end
  end

  def dump_state(state) do
    state
    |> Trie.Inspector.all_values()
    |> Enum.map(fn {key, value} ->
      k = Base.encode16(key, case: :lower)
      v = value |> ExRLP.decode() |> Account.deserialize()
      {k, v}
    end)
    |> Enum.map(fn {address_key, account} ->
      IO.puts(address_key)
      IO.puts("  Balance: #{account.balance}")
      IO.puts("  Nonce: #{account.nonce}")
      IO.puts("  Storage Root:")
      IO.puts("  " <> Base.encode16(account.storage_root))
      IO.puts("  Code Hash")
      IO.puts("  " <> Base.encode16(account.code_hash))
    end)
  end

  def read_state_test_file(test_path) do
    test_path
    |> File.read!()
    |> Poison.decode!()
  end

  def state_test_file_name(group, test) do
    file_name = Path.join(~w(st#{group} #{test}.json))
    relative_path = Path.join(~w(.. .. ethereum_common_tests GeneralStateTests #{file_name}))

    System.cwd()
    |> Path.join(relative_path)
    |> Path.expand()
  end

  def account_interface(test) do
    db = MerklePatriciaTree.Test.random_ets_db()

    state = %Trie{
      db: db,
      root_hash: maybe_hex(test["env"]["previousHash"])
    }

    state =
      Enum.reduce(test["pre"], state, fn {address, account}, state ->
        storage = %Trie{
          root_hash: Trie.empty_trie_root_hash(),
          db: db
        }

        storage =
          Enum.reduce(account["storage"], storage, fn {key, value}, trie ->
            value = load_integer(value)

            if value == 0 do
              trie
            else
              Storage.put(trie.db, trie.root_hash, load_integer(key), value)
            end
          end)

        new_account = %Account{
          nonce: load_integer(account["nonce"]),
          balance: load_integer(account["balance"]),
          storage_root: storage.root_hash
        }

        state
        |> Account.put_account(maybe_hex(address), new_account)
        |> Account.put_code(maybe_hex(address), maybe_hex(account["code"]))
      end)

    AccountInterface.new(state)
  end

  defp logs_hash(logs) do
    logs
    |> ExRLP.encode()
    |> Keccak.kec()
  end

  defp test_directories do
    path = Path.join([EthCommonTest.Helpers.ethereum_common_tests_path(), "GeneralStateTests"])
    wildcard = path <> "/*"

    wildcard
    |> Path.wildcard()
    |> Enum.sort()
  end

  defp tests(directory_path) do
    wildcard = directory_path <> "/**/*.json"

    wildcard
    |> Path.wildcard()
    |> Enum.sort()
  end
end<|MERGE_RESOLUTION|>--- conflicted
+++ resolved
@@ -52,12 +52,6 @@
       "stSystemOperationsTest/suicideCoinbase",
       "stSystemOperationsTest/doubleSelfdestructTest2",
       "stSystemOperationsTest/doubleSelfdestructTest",
-<<<<<<< HEAD
-      "stSystemOperationsTest/ABAcallsSuicide1",
-      "stSystemOperationsTest/ABAcallsSuicide0",
-=======
-      "stSystemOperationsTest/CreateHashCollision",
->>>>>>> f2ca4184
       "stSpecialTest/tx_e1c174e2",
       "stSpecialTest/failed_tx_xcf416c53",
       "stRevertTest/RevertPrefoundEmptyCall",
