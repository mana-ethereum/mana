defmodule Blockchain.Transaction do
  @moduledoc """
  This module encodes the transaction object,
  defined in Section 4.2 of the Yellow Paper.
  We are focused on implementing 𝛶, as defined in Eq.(1).
  """

  alias Blockchain.{Account, Chain, Contract, Transaction, MathHelper}
  alias Blockchain.Transaction.{Validity, Receipt, AccountCleaner}
  alias Block.Header
  alias EVM.{Gas, Configuration, SubState}
  alias Blockchain.Interface.AccountInterface

  # nonce: T_n
  # gas_price: T_p
  # gas_limit: T_g
  # to: T_t
  # value: T_v
  # v: T_w
  # r: T_r
  # s: T_s
  # init: T_i
  # data: T_d
  defstruct nonce: 0,
            gas_price: 0,
            gas_limit: 0,
            to: <<>>,
            value: 0,
            v: nil,
            r: nil,
            s: nil,
            init: <<>>,
            data: <<>>

  @type t :: %__MODULE__{
          nonce: EVM.val(),
          gas_price: EVM.val(),
          gas_limit: EVM.val(),
          to: EVM.address() | <<_::0>>,
          value: EVM.val(),
          v: Transaction.Signature.hash_v(),
          r: Transaction.Signature.hash_r(),
          s: Transaction.Signature.hash_s(),
          init: EVM.MachineCode.t(),
          data: binary()
        }

  @type status :: 0 | 1

  @success_status 1
  @failure_status 0

  @doc """
  Encodes a transaction such that it can be RLP-encoded.
  This is defined at L_T Eq.(15) in the Yellow Paper.

  ## Examples

      iex> Blockchain.Transaction.serialize(%Blockchain.Transaction{nonce: 5, gas_price: 6, gas_limit: 7, to: <<1::160>>, value: 8, v: 27, r: 9, s: 10, data: "hi"})
      [<<5>>, <<6>>, <<7>>, <<1::160>>, <<8>>, "hi", <<27>>, <<9>>, <<10>>]

      iex> Blockchain.Transaction.serialize(%Blockchain.Transaction{nonce: 5, gas_price: 6, gas_limit: 7, to: <<>>, value: 8, v: 27, r: 9, s: 10, init: <<1, 2, 3>>})
      [<<5>>, <<6>>, <<7>>, <<>>, <<8>>, <<1, 2, 3>>, <<27>>, <<9>>, <<10>>]

      iex> Blockchain.Transaction.serialize(%Blockchain.Transaction{nonce: 5, gas_price: 6, gas_limit: 7, to: <<>>, value: 8, v: 27, r: 9, s: 10, init: <<1, 2, 3>>}, false)
      [<<5>>, <<6>>, <<7>>, <<>>, <<8>>, <<1, 2, 3>>]

      iex> Blockchain.Transaction.serialize(%Blockchain.Transaction{ data: "", gas_limit: 21000, gas_price: 20000000000, init: "", nonce: 9, r: 0, s: 0, to: "55555555555555555555", v: 1, value: 1000000000000000000 })
      ["\t", <<4, 168, 23, 200, 0>>, "R\b", "55555555555555555555", <<13, 224, 182, 179, 167, 100, 0, 0>>, "", <<1>>, "", ""]
  """
  @spec serialize(t) :: ExRLP.t()
  def serialize(tx, include_vrs \\ true) do
    base = [
      tx.nonce |> BitHelper.encode_unsigned(),
      tx.gas_price |> BitHelper.encode_unsigned(),
      tx.gas_limit |> BitHelper.encode_unsigned(),
      tx.to,
      tx.value |> BitHelper.encode_unsigned(),
      input_data(tx)
    ]

    if include_vrs do
      base ++
        [
          BitHelper.encode_unsigned(tx.v),
          BitHelper.encode_unsigned(tx.r),
          BitHelper.encode_unsigned(tx.s)
        ]
    else
      base
    end
  end

  @doc """
  Returns the input data for the transaction. If the transaction is a contract
  creation, then it will return the data in the `init` field. If the transaction
  is a message call transaction, then it will return the data in the `data`
  field.
  """
  @spec input_data(t) :: binary()
  def input_data(tx) do
    if contract_creation?(tx) do
      tx.init
    else
      tx.data
    end
  end

  @doc """
  Decodes a transaction that was previously encoded
  using `Transaction.serialize/1`. Note, this is the
  inverse of L_T Eq.(15) defined in the Yellow Paper.

  ## Examples

      iex> Blockchain.Transaction.deserialize([<<5>>, <<6>>, <<7>>, <<1::160>>, <<8>>, "hi", <<27>>, <<9>>, <<10>>])
      %Blockchain.Transaction{nonce: 5, gas_price: 6, gas_limit: 7, to: <<1::160>>, value: 8, v: 27, r: 9, s: 10, data: "hi"}

      iex> Blockchain.Transaction.deserialize([<<5>>, <<6>>, <<7>>, <<>>, <<8>>, <<1, 2, 3>>, <<27>>, <<9>>, <<10>>])
      %Blockchain.Transaction{nonce: 5, gas_price: 6, gas_limit: 7, to: <<>>, value: 8, v: 27, r: 9, s: 10, init: <<1, 2, 3>>}

      iex> Blockchain.Transaction.deserialize(["\t", <<4, 168, 23, 200, 0>>, "R\b", "55555555555555555555", <<13, 224, 182, 179, 167, 100, 0, 0>>, "", <<1>>, "", ""])
      %Blockchain.Transaction{
        data: "",
        gas_limit: 21000,
        gas_price: 20000000000,
        init: "",
        nonce: 9,
        r: 0,
        s: 0,
        to: "55555555555555555555",
        v: 1,
        value: 1000000000000000000
      }
  """
  @spec deserialize(ExRLP.t()) :: t
  def deserialize(rlp) do
    [
      nonce,
      gas_price,
      gas_limit,
      to,
      value,
      init_or_data,
      v,
      r,
      s
    ] = rlp

    {init, data} = if to == <<>>, do: {init_or_data, <<>>}, else: {<<>>, init_or_data}

    %__MODULE__{
      nonce: :binary.decode_unsigned(nonce),
      gas_price: :binary.decode_unsigned(gas_price),
      gas_limit: :binary.decode_unsigned(gas_limit),
      to: to,
      value: :binary.decode_unsigned(value),
      init: init,
      data: data,
      v: :binary.decode_unsigned(v),
      r: :binary.decode_unsigned(r),
      s: :binary.decode_unsigned(s)
    }
  end

  @doc """
  Validates the validity of a transaction and then executes it if transaction is valid.
  """
  @spec execute_with_validation(EVM.state(), t, Header.t(), Chain.t()) ::
          {AccountInterface.t(), Gas.t(), Receipt.t()}
  def execute_with_validation(
        state,
        tx,
        block_header,
        chain
      ) do
    validation_result = Validity.validate(state, tx, block_header, chain)

    case validation_result do
      :valid -> execute(state, tx, block_header, chain)
      {:invalid, _} -> {AccountInterface.new(state), 0, %Receipt{}}
    end
  end

  @doc """
  Performs transaction execution, as defined in Section 6
  of the Yellow Paper, defined there as 𝛶, Eq.(1) and Eq.(59),
  Eq.(70), Eq.(79) and Eq.(80).

  From the Yellow Paper, T_o is the original transactor, which can differ from the
  sender in the case of a message call or contract creation
  not directly triggered by a transaction but coming from
  the execution of EVM-code.

  This function returns the final state, the total gas used, the logs created,
  and the status code of this transaction. These are referred to as {σ', Υ^g,
  Υ^l, Y^z} in the Transaction Execution section of the Yellow Paper.
  """
  @spec execute(EVM.state(), t, Header.t(), Chain.t()) ::
          {AccountInterface.t(), Gas.t(), Receipt.t()}
  def execute(state, tx, block_header, chain) do
    {:ok, sender} = Transaction.Signature.sender(tx, chain.params.network_id)

    initial_account_interface = AccountInterface.new(state)

    {updated_account_interface, remaining_gas, sub_state, status} =
      initial_account_interface
      |> begin_transaction(sender, tx)
      |> apply_transaction(tx, block_header, sender, chain.evm_config)

    {expended_gas, refund} = calculate_gas_usage(tx, remaining_gas, sub_state)

    final_account_interface =
      updated_account_interface
      |> pay_and_refund_gas(sender, tx, refund, block_header)
      |> clean_up_accounts_marked_for_destruction(sub_state, block_header)
<<<<<<< HEAD
      |> clean_touched_accounts(sub_state, config)
      |> AccountInterface.commit()
=======
      |> clean_touched_accounts(sub_state, chain.evm_config)
>>>>>>> 07fa9f44

    receipt =
      create_receipt(
        final_account_interface.state.root_hash,
        expended_gas,
        sub_state.logs,
        status
      )

    final_account_interface =
      final_account_interface
      |> maybe_reset_coinbase(sub_state, block_header)
      |> AccountInterface.commit()

    {final_account_interface, expended_gas, receipt}
  end

  @doc """
  Performs the actual creation of a contract or message call. It returns a
  four-tuple response {σ_P, g', A, z} designated as Λ_4 and Θ_4 in the Yellow
  Paper

  Note: the originator is always the same as the sender for transactions that
  originate outside of the EVM.
  """

  @spec apply_transaction(
          AccountInterface.t(),
          t,
          Header.t(),
          EVM.address(),
          EVM.Configuration.t()
        ) :: {AccountInterface.t(), Gas.t(), EVM.SubState.t(), status()}
  def apply_transaction(account_interface, tx, block_header, sender, config) do
    # sender and originator are the same for transaction execution
    originator = sender
    # stack depth starts at zero for transaction execution
    stack_depth = 0
    # apparent value is the full value for transaction execution
    apparent_value = tx.value
    # gas is equal to what was just subtracted from sender account less intrinsic gas cost
    gas = tx.gas_limit - intrinsic_gas_cost(tx, config)

    if contract_creation?(tx) do
      %Contract.CreateContract{
        account_interface: account_interface,
        sender: sender,
        originator: originator,
        available_gas: gas,
        gas_price: tx.gas_price,
        endowment: tx.value,
        init_code: tx.init,
        stack_depth: stack_depth,
        block_header: block_header,
        config: config
      }
      |> Contract.create()
      |> contract_creation_response()
    else
      %Contract.MessageCall{
        account_interface: account_interface,
        sender: sender,
        originator: originator,
        recipient: tx.to,
        contract: tx.to,
        available_gas: gas,
        gas_price: tx.gas_price,
        value: tx.value,
        apparent_value: apparent_value,
        data: tx.data,
        stack_depth: stack_depth,
        block_header: block_header,
        config: config
      }
      |> Contract.message_call()
      |> message_call_response()
      |> touch_beneficiary_account(block_header.beneficiary)
    end
  end

  defp touch_beneficiary_account({state, gas, sub_state, status}, beneficiary) do
    new_sub_state = SubState.add_touched_account(sub_state, beneficiary)
    {state, gas, new_sub_state, status}
  end

  defp contract_creation_response({:ok, {account_interface, remaining_gas, sub_state}}) do
    {account_interface, remaining_gas, sub_state, @success_status}
  end

  defp contract_creation_response({:error, {account_interface, remaining_gas, sub_state}}) do
    {account_interface, remaining_gas, sub_state, @failure_status}
  end

  defp message_call_response({:ok, {account_interface, remaining_gas, sub_state, _output}}) do
    {account_interface, remaining_gas, sub_state, @success_status}
  end

  defp message_call_response({:error, {account_interface, remaining_gas, sub_state, _output}}) do
    {account_interface, remaining_gas, sub_state, @failure_status}
  end

  @spec calculate_gas_usage(t, Gas.t(), EVM.SubState.t()) :: {Gas.t(), Gas.t()}
  defp calculate_gas_usage(tx, remaining_gas, sub_state) do
    refund = MathHelper.calculate_total_refund(tx, remaining_gas, sub_state.refund)
    expended_gas = tx.gas_limit - refund

    {expended_gas, refund}
  end

  @doc """
  Performs first step of transaction, which adjusts the sender's
  balance and nonce, as defined in Eq.(67), Eq.(68) and Eq.(69)
  of the Yellow Paper.

  Note: we pass in sender here so we do not need to compute it
        several times (since we'll use it elsewhere).

  TODO: we execute this as two separate updates; we may want to
        combine a series of updates before we update our state.

  ## Examples

      iex> MerklePatriciaTree.Trie.new(MerklePatriciaTree.Test.random_ets_db())
      ...> |> Blockchain.Interface.AccountInterface.new()
      ...> |> Blockchain.Interface.AccountInterface.put_account(<<0x01::160>>, %Blockchain.Account{balance: 1000, nonce: 7})
      ...> |> Blockchain.Transaction.begin_transaction(<<0x01::160>>, %Blockchain.Transaction{gas_price: 3, gas_limit: 100})
      ...> |> Blockchain.Interface.AccountInterface.account(<<0x01::160>>)
      %Blockchain.Account{balance: 700, nonce: 8}
  """
  @spec begin_transaction(AccountInterface.t(), EVM.address(), t) :: AccountInterface.t()
  def begin_transaction(account_interface, sender, trx) do
    account_interface
    |> AccountInterface.dec_wei(sender, trx.gas_limit * trx.gas_price)
    |> AccountInterface.increment_account_nonce(sender)
  end

  @doc """
  Finalizes the gas payout, repaying the sender for excess or refunded gas
  and paying the miner his due. This is defined according to Eq.(73), Eq.(74),
  Eq.(75) and Eq.(76) of the Yellow Paper.

  Again, we take a sender so that we don't have to re-compute the sender
  address several times.

  ## Examples

      iex> trx = %Blockchain.Transaction{gas_price: 10, gas_limit: 30}
      iex> account_interface = MerklePatriciaTree.Trie.new(MerklePatriciaTree.Test.random_ets_db())
      ...>   |> Blockchain.Account.put_account(<<0x01::160>>, %Blockchain.Account{balance: 11})
      ...>   |> Blockchain.Account.put_account(<<0x02::160>>, %Blockchain.Account{balance: 22})
      ...>   |> Blockchain.Interface.AccountInterface.new()
      ...>   |> Blockchain.Transaction.pay_and_refund_gas(<<0x01::160>>, trx, 5, %Block.Header{beneficiary: <<0x02::160>>})
      ...>   Blockchain.Interface.AccountInterface.account(account_interface, <<0x01::160>>)
      %Blockchain.Account{balance: 61}
      ...>   Blockchain.Interface.AccountInterface.account(account_interface, <<0x02::160>>)
      %Blockchain.Account{balance: 272}
  """
  @spec pay_and_refund_gas(AccountInterface.t(), EVM.address(), t, Gas.t(), Block.Header.t()) ::
          AccountInterface.t()
  def pay_and_refund_gas(account_interface, sender, trx, total_refund, block_header) do
    # Eq.(74)
    # Eq.(75)
    account_interface
    |> AccountInterface.add_wei(sender, total_refund * trx.gas_price)
    |> AccountInterface.add_wei(
      block_header.beneficiary,
      (trx.gas_limit - total_refund) * trx.gas_price
    )
  end

  @spec clean_up_accounts_marked_for_destruction(
          AccountInterface.t(),
          EVM.SubState.t(),
          Block.Header.t()
        ) :: AccountInterface.t()
  defp(clean_up_accounts_marked_for_destruction(account_interface, sub_state, block_header)) do
    Enum.reduce(sub_state.selfdestruct_list, account_interface, fn address,
                                                                   new_account_interface ->
      AccountInterface.del_account(new_account_interface, address)
    end)
  end

  @spec maybe_reset_coinbase(AccountInterface.t(), EVM.SubState.t(), Header.t()) ::
          AccountInterface.t()
  defp maybe_reset_coinbase(account_interface, sub_state, header) do
    suicided_coinbase =
      Enum.find(sub_state.selfdestruct_list, fn address -> Header.mined_by?(header, address) end)

    if suicided_coinbase do
      AccountInterface.reset_account(account_interface, suicided_coinbase)
    else
      account_interface
    end
  end

  defp clean_touched_accounts(account_interface, sub_state, config) do
    accounts = sub_state.touched_accounts

    AccountCleaner.clean_touched_accounts(account_interface, accounts, config)
  end

  @doc """
  Defines the "intrinsic gas cost," that is the amount of gas
  this transaction requires to be paid prior to execution. This
  is defined as g_0 in Eq.(54), Eq.(55) and Eq.(56) of the
  Yellow Paper.

  ## Examples

      iex> Blockchain.Transaction.intrinsic_gas_cost(%Blockchain.Transaction{to: <<1::160>>, init: <<>>, data: <<1, 2, 0, 3>>}, EVM.Configuration.Frontier.new())
      3 * 68 + 4 + 21000

      iex> Blockchain.Transaction.intrinsic_gas_cost(%Blockchain.Transaction{to: <<1::160>>, init: <<>>, data: <<1, 2, 0, 3>>}, EVM.Configuration.Frontier.new())
      3 * 68 + 4 + 21000

      iex> Blockchain.Transaction.intrinsic_gas_cost(%Blockchain.Transaction{to: <<1::160>>, init: <<>>, data: <<>>}, EVM.Configuration.Frontier.new())
      21000

      iex> Blockchain.Transaction.intrinsic_gas_cost(%Blockchain.Transaction{to: <<>>, init: <<1, 2, 0, 3>>, data: <<>>}, EVM.Configuration.Frontier.new())
      3 * 68 + 4 + 21000

      iex> Blockchain.Transaction.intrinsic_gas_cost(%Blockchain.Transaction{to: <<>>, init: <<1, 2, 0, 3>>, data: <<>>}, EVM.Configuration.Frontier.new())
      3 * 68 + 4  + 21000
  """
  @spec intrinsic_gas_cost(t, Configuration.t()) :: Gas.t()
  def intrinsic_gas_cost(tx, config) do
    data_cost = input_data_cost(tx)

    data_cost + transaction_cost(tx, config)
  end

  defp input_data_cost(tx) do
    tx
    |> input_data()
    |> Gas.g_txdata()
  end

  defp transaction_cost(tx, config) do
    if contract_creation?(tx) do
      Configuration.for(config).contract_creation_cost(config)
    else
      Gas.g_transaction()
    end
  end

  defp create_receipt(state_root_hash, gas_used, logs, _status_code) do
    Receipt.new(state_root_hash, gas_used, logs)
  end

  def contract_creation?(%Blockchain.Transaction{to: <<>>}), do: true
  def contract_creation?(%Blockchain.Transaction{to: _recipient}), do: false
end<|MERGE_RESOLUTION|>--- conflicted
+++ resolved
@@ -214,12 +214,8 @@
       updated_account_interface
       |> pay_and_refund_gas(sender, tx, refund, block_header)
       |> clean_up_accounts_marked_for_destruction(sub_state, block_header)
-<<<<<<< HEAD
-      |> clean_touched_accounts(sub_state, config)
+      |> clean_touched_accounts(sub_state, chain.evm_config)
       |> AccountInterface.commit()
-=======
-      |> clean_touched_accounts(sub_state, chain.evm_config)
->>>>>>> 07fa9f44
 
     receipt =
       create_receipt(
