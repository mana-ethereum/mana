defmodule Blockchain.Transaction do
  @moduledoc """
  This module encodes the transaction object,
  defined in Section 4.2 of the Yellow Paper.
  We are focused on implementing 𝛶, as defined in Eq.(1).
  """

  alias Blockchain.{Chain, Contract, Transaction, MathHelper}
  alias Blockchain.Transaction.{Validity, Receipt, AccountCleaner}
  alias Block.Header
  alias EVM.{Gas, Configuration, SubState}
  alias Blockchain.Interface.AccountInterface

  # nonce: T_n
  # gas_price: T_p
  # gas_limit: T_g
  # to: T_t
  # value: T_v
  # v: T_w
  # r: T_r
  # s: T_s
  # init: T_i
  # data: T_d
  defstruct nonce: 0,
            gas_price: 0,
            gas_limit: 0,
            to: <<>>,
            value: 0,
            v: nil,
            r: nil,
            s: nil,
            init: <<>>,
            data: <<>>

  @type t :: %__MODULE__{
          nonce: EVM.val(),
          gas_price: EVM.val(),
          gas_limit: EVM.val(),
          to: EVM.address() | <<_::0>>,
          value: EVM.val(),
          v: Transaction.Signature.hash_v(),
          r: Transaction.Signature.hash_r(),
          s: Transaction.Signature.hash_s(),
          init: EVM.MachineCode.t(),
          data: binary()
        }

  @type status :: 0 | 1

  @success_status 1
  @failure_status 0

  @doc """
  Encodes a transaction such that it can be RLP-encoded.
  This is defined at L_T Eq.(15) in the Yellow Paper.

  ## Examples

      iex> Blockchain.Transaction.serialize(%Blockchain.Transaction{nonce: 5, gas_price: 6, gas_limit: 7, to: <<1::160>>, value: 8, v: 27, r: 9, s: 10, data: "hi"})
      [<<5>>, <<6>>, <<7>>, <<1::160>>, <<8>>, "hi", <<27>>, <<9>>, <<10>>]

      iex> Blockchain.Transaction.serialize(%Blockchain.Transaction{nonce: 5, gas_price: 6, gas_limit: 7, to: <<>>, value: 8, v: 27, r: 9, s: 10, init: <<1, 2, 3>>})
      [<<5>>, <<6>>, <<7>>, <<>>, <<8>>, <<1, 2, 3>>, <<27>>, <<9>>, <<10>>]

      iex> Blockchain.Transaction.serialize(%Blockchain.Transaction{nonce: 5, gas_price: 6, gas_limit: 7, to: <<>>, value: 8, v: 27, r: 9, s: 10, init: <<1, 2, 3>>}, false)
      [<<5>>, <<6>>, <<7>>, <<>>, <<8>>, <<1, 2, 3>>]

      iex> Blockchain.Transaction.serialize(%Blockchain.Transaction{ data: "", gas_limit: 21000, gas_price: 20000000000, init: "", nonce: 9, r: 0, s: 0, to: "55555555555555555555", v: 1, value: 1000000000000000000 })
      ["\t", <<4, 168, 23, 200, 0>>, "R\b", "55555555555555555555", <<13, 224, 182, 179, 167, 100, 0, 0>>, "", <<1>>, "", ""]
  """
  @spec serialize(t) :: ExRLP.t()
  def serialize(tx, include_vrs \\ true) do
    base = [
      tx.nonce |> BitHelper.encode_unsigned(),
      tx.gas_price |> BitHelper.encode_unsigned(),
      tx.gas_limit |> BitHelper.encode_unsigned(),
      tx.to,
      tx.value |> BitHelper.encode_unsigned(),
      input_data(tx)
    ]

    if include_vrs do
      base ++
        [
          BitHelper.encode_unsigned(tx.v),
          BitHelper.encode_unsigned(tx.r),
          BitHelper.encode_unsigned(tx.s)
        ]
    else
      base
    end
  end

  @doc """
  Returns the input data for the transaction. If the transaction is a contract
  creation, then it will return the data in the `init` field. If the transaction
  is a message call transaction, then it will return the data in the `data`
  field.
  """
  @spec input_data(t) :: binary()
  def input_data(tx) do
    if contract_creation?(tx) do
      tx.init
    else
      tx.data
    end
  end

  @doc """
  Decodes a transaction that was previously encoded
  using `Transaction.serialize/1`. Note, this is the
  inverse of L_T Eq.(15) defined in the Yellow Paper.

  ## Examples

      iex> Blockchain.Transaction.deserialize([<<5>>, <<6>>, <<7>>, <<1::160>>, <<8>>, "hi", <<27>>, <<9>>, <<10>>])
      %Blockchain.Transaction{nonce: 5, gas_price: 6, gas_limit: 7, to: <<1::160>>, value: 8, v: 27, r: 9, s: 10, data: "hi"}

      iex> Blockchain.Transaction.deserialize([<<5>>, <<6>>, <<7>>, <<>>, <<8>>, <<1, 2, 3>>, <<27>>, <<9>>, <<10>>])
      %Blockchain.Transaction{nonce: 5, gas_price: 6, gas_limit: 7, to: <<>>, value: 8, v: 27, r: 9, s: 10, init: <<1, 2, 3>>}

      iex> Blockchain.Transaction.deserialize(["\t", <<4, 168, 23, 200, 0>>, "R\b", "55555555555555555555", <<13, 224, 182, 179, 167, 100, 0, 0>>, "", <<1>>, "", ""])
      %Blockchain.Transaction{
        data: "",
        gas_limit: 21000,
        gas_price: 20000000000,
        init: "",
        nonce: 9,
        r: 0,
        s: 0,
        to: "55555555555555555555",
        v: 1,
        value: 1000000000000000000
      }
  """
  @spec deserialize(ExRLP.t()) :: t
  def deserialize(rlp) do
    [
      nonce,
      gas_price,
      gas_limit,
      to,
      value,
      init_or_data,
      v,
      r,
      s
    ] = rlp

    {init, data} = if to == <<>>, do: {init_or_data, <<>>}, else: {<<>>, init_or_data}

    %__MODULE__{
      nonce: :binary.decode_unsigned(nonce),
      gas_price: :binary.decode_unsigned(gas_price),
      gas_limit: :binary.decode_unsigned(gas_limit),
      to: to,
      value: :binary.decode_unsigned(value),
      init: init,
      data: data,
      v: :binary.decode_unsigned(v),
      r: :binary.decode_unsigned(r),
      s: :binary.decode_unsigned(s)
    }
  end

  @doc """
  Validates the validity of a transaction and then executes it if transaction is valid.
  """
  @spec execute_with_validation(EVM.state(), t, Header.t(), Chain.t()) ::
          {AccountInterface.t(), Gas.t(), Receipt.t()}
  def execute_with_validation(
        state,
        tx,
        block_header,
        chain
      ) do
    validation_result = Validity.validate(state, tx, block_header, chain)

    case validation_result do
      :valid -> execute(state, tx, block_header, chain)
      {:invalid, _} -> {AccountInterface.new(state), 0, %Receipt{}}
    end
  end

  @doc """
  Performs transaction execution, as defined in Section 6
  of the Yellow Paper, defined there as 𝛶, Eq.(1) and Eq.(59),
  Eq.(70), Eq.(79) and Eq.(80).

  From the Yellow Paper, T_o is the original transactor, which can differ from the
  sender in the case of a message call or contract creation
  not directly triggered by a transaction but coming from
  the execution of EVM-code.

  This function returns the final state, the total gas used, the logs created,
  and the status code of this transaction. These are referred to as {σ', Υ^g,
  Υ^l, Y^z} in the Transaction Execution section of the Yellow Paper.
  """
  @spec execute(EVM.state(), t, Header.t(), Chain.t()) ::
          {AccountInterface.t(), Gas.t(), Receipt.t()}
  def execute(state, tx, block_header, chain) do
    {:ok, sender} = Transaction.Signature.sender(tx, chain.params.network_id)

    evm_config = Chain.evm_config(chain, block_header.number)
    initial_account_interface = AccountInterface.new(state)

    {updated_account_interface, remaining_gas, sub_state, status} =
      initial_account_interface
      |> begin_transaction(sender, tx)
      |> apply_transaction(tx, block_header, sender, evm_config)

    {expended_gas, refund} = calculate_gas_usage(tx, remaining_gas, sub_state)

    {account_interface_after_receipt, receipt} =
      if empty_contract_creation?(tx) &&
           Configuration.for(chain.evm_config).clean_touched_accounts?(chain.evm_config) do
        account_interface_after_execution = AccountInterface.commit(updated_account_interface)

        receipt =
          create_receipt(
            account_interface_after_execution.state.root_hash,
            expended_gas,
            sub_state.logs,
            status
          )

        account_interface =
          account_interface_after_execution
          |> pay_and_refund_gas(sender, tx, refund, block_header)
          |> clean_up_accounts_marked_for_destruction(sub_state)
          |> clean_touched_accounts(sub_state, chain.evm_config)

        {account_interface, receipt}
      else
        account_interface_after_execution =
          updated_account_interface
          |> pay_and_refund_gas(sender, tx, refund, block_header)
          |> clean_up_accounts_marked_for_destruction(sub_state)
          |> clean_touched_accounts(sub_state, chain.evm_config)
          |> AccountInterface.commit()

        receipt =
          create_receipt(
            account_interface_after_execution.state.root_hash,
            expended_gas,
            sub_state.logs,
            status
          )

        {account_interface_after_execution, receipt}
      end

    final_account_interface =
<<<<<<< HEAD
      account_interface_after_receipt
      |> maybe_reset_coinbase(sub_state, block_header)
      |> AccountInterface.commit()
=======
      updated_account_interface
      |> pay_and_refund_gas(sender, tx, refund, block_header)
      |> clean_up_accounts_marked_for_destruction(sub_state, block_header)
      |> clean_touched_accounts(sub_state, evm_config)

    receipt =
      create_receipt(
        final_account_interface.state.root_hash,
        expended_gas,
        sub_state.logs,
        status
      )
>>>>>>> 76bc4871

    {final_account_interface, expended_gas, receipt}
  end

  @doc """
  Performs the actual creation of a contract or message call. It returns a
  four-tuple response {σ_P, g', A, z} designated as Λ_4 and Θ_4 in the Yellow
  Paper

  Note: the originator is always the same as the sender for transactions that
  originate outside of the EVM.
  """

  @spec apply_transaction(
          AccountInterface.t(),
          t,
          Header.t(),
          EVM.address(),
          EVM.Configuration.t()
        ) :: {AccountInterface.t(), Gas.t(), EVM.SubState.t(), status()}
  def apply_transaction(account_interface, tx, block_header, sender, config) do
    # sender and originator are the same for transaction execution
    originator = sender
    # stack depth starts at zero for transaction execution
    stack_depth = 0
    # apparent value is the full value for transaction execution
    apparent_value = tx.value
    # gas is equal to what was just subtracted from sender account less intrinsic gas cost
    gas = tx.gas_limit - intrinsic_gas_cost(tx, config)

    if contract_creation?(tx) do
      %Contract.CreateContract{
        account_interface: account_interface,
        sender: sender,
        originator: originator,
        available_gas: gas,
        gas_price: tx.gas_price,
        endowment: tx.value,
        init_code: tx.init,
        stack_depth: stack_depth,
        block_header: block_header,
        config: config
      }
      |> Contract.create()
      |> contract_creation_response()
    else
      %Contract.MessageCall{
        account_interface: account_interface,
        sender: sender,
        originator: originator,
        recipient: tx.to,
        contract: tx.to,
        available_gas: gas,
        gas_price: tx.gas_price,
        value: tx.value,
        apparent_value: apparent_value,
        data: tx.data,
        stack_depth: stack_depth,
        block_header: block_header,
        config: config
      }
      |> Contract.message_call()
      |> message_call_response()
      |> touch_beneficiary_account(block_header.beneficiary)
    end
  end

  defp empty_contract_creation?(tx) do
    contract_creation?(tx) && tx.init == <<>> && tx.value == 0 && tx.gas_price == 0
  end

  defp touch_beneficiary_account({state, gas, sub_state, status}, beneficiary) do
    new_sub_state = SubState.add_touched_account(sub_state, beneficiary)
    {state, gas, new_sub_state, status}
  end

  defp contract_creation_response({:ok, {account_interface, remaining_gas, sub_state}}) do
    {account_interface, remaining_gas, sub_state, @success_status}
  end

  defp contract_creation_response({:error, {account_interface, remaining_gas, sub_state}}) do
    {account_interface, remaining_gas, sub_state, @failure_status}
  end

  defp message_call_response({:ok, {account_interface, remaining_gas, sub_state, _output}}) do
    {account_interface, remaining_gas, sub_state, @success_status}
  end

  defp message_call_response({:error, {account_interface, remaining_gas, sub_state, _output}}) do
    {account_interface, remaining_gas, sub_state, @failure_status}
  end

  @spec calculate_gas_usage(t, Gas.t(), EVM.SubState.t()) :: {Gas.t(), Gas.t()}
  defp calculate_gas_usage(tx, remaining_gas, sub_state) do
    refund = MathHelper.calculate_total_refund(tx, remaining_gas, sub_state.refund)
    expended_gas = tx.gas_limit - refund

    {expended_gas, refund}
  end

  @doc """
  Performs first step of transaction, which adjusts the sender's
  balance and nonce, as defined in Eq.(67), Eq.(68) and Eq.(69)
  of the Yellow Paper.

  Note: we pass in sender here so we do not need to compute it
        several times (since we'll use it elsewhere).

  TODO: we execute this as two separate updates; we may want to
        combine a series of updates before we update our state.

  ## Examples

      iex> MerklePatriciaTree.Trie.new(MerklePatriciaTree.Test.random_ets_db())
      ...> |> Blockchain.Interface.AccountInterface.new()
      ...> |> Blockchain.Interface.AccountInterface.put_account(<<0x01::160>>, %Blockchain.Account{balance: 1000, nonce: 7})
      ...> |> Blockchain.Transaction.begin_transaction(<<0x01::160>>, %Blockchain.Transaction{gas_price: 3, gas_limit: 100})
      ...> |> Blockchain.Interface.AccountInterface.account(<<0x01::160>>)
      %Blockchain.Account{balance: 700, nonce: 8}
  """
  @spec begin_transaction(AccountInterface.t(), EVM.address(), t) :: AccountInterface.t()
  def begin_transaction(account_interface, sender, trx) do
    account_interface
    |> AccountInterface.dec_wei(sender, trx.gas_limit * trx.gas_price)
    |> AccountInterface.increment_account_nonce(sender)
  end

  @doc """
  Finalizes the gas payout, repaying the sender for excess or refunded gas
  and paying the miner his due. This is defined according to Eq.(73), Eq.(74),
  Eq.(75) and Eq.(76) of the Yellow Paper.

  Again, we take a sender so that we don't have to re-compute the sender
  address several times.

  ## Examples

      iex> trx = %Blockchain.Transaction{gas_price: 10, gas_limit: 30}
      iex> account_interface = MerklePatriciaTree.Trie.new(MerklePatriciaTree.Test.random_ets_db())
      ...>   |> Blockchain.Account.put_account(<<0x01::160>>, %Blockchain.Account{balance: 11})
      ...>   |> Blockchain.Account.put_account(<<0x02::160>>, %Blockchain.Account{balance: 22})
      ...>   |> Blockchain.Interface.AccountInterface.new()
      ...>   |> Blockchain.Transaction.pay_and_refund_gas(<<0x01::160>>, trx, 5, %Block.Header{beneficiary: <<0x02::160>>})
      ...>   Blockchain.Interface.AccountInterface.account(account_interface, <<0x01::160>>)
      %Blockchain.Account{balance: 61}
      ...>   Blockchain.Interface.AccountInterface.account(account_interface, <<0x02::160>>)
      %Blockchain.Account{balance: 272}
  """
  @spec pay_and_refund_gas(AccountInterface.t(), EVM.address(), t, Gas.t(), Block.Header.t()) ::
          AccountInterface.t()
  def pay_and_refund_gas(account_interface, sender, trx, total_refund, block_header) do
    # Eq.(74)
    # Eq.(75)
    account_interface
    |> AccountInterface.add_wei(sender, total_refund * trx.gas_price)
    |> AccountInterface.add_wei(
      block_header.beneficiary,
      (trx.gas_limit - total_refund) * trx.gas_price
    )
  end

  @spec clean_up_accounts_marked_for_destruction(AccountInterface.t(), EVM.SubState.t()) ::
          AccountInterface.t()
  defp clean_up_accounts_marked_for_destruction(account_interface, sub_state) do
    Enum.reduce(sub_state.selfdestruct_list, account_interface, fn address,
                                                                   new_account_interface ->
      AccountInterface.del_account(new_account_interface, address)
    end)
  end

  @spec maybe_reset_coinbase(AccountInterface.t(), EVM.SubState.t(), Header.t()) ::
          AccountInterface.t()
  defp maybe_reset_coinbase(account_interface, sub_state, header) do
    suicided_coinbase =
      Enum.find(sub_state.selfdestruct_list, fn address -> Header.mined_by?(header, address) end)

    if suicided_coinbase do
      AccountInterface.reset_account(account_interface, suicided_coinbase)
    else
      account_interface
    end
  end

  defp clean_touched_accounts(account_interface, sub_state, config) do
    accounts = sub_state.touched_accounts

    AccountCleaner.clean_touched_accounts(account_interface, accounts, config)
  end

  @doc """
  Defines the "intrinsic gas cost," that is the amount of gas
  this transaction requires to be paid prior to execution. This
  is defined as g_0 in Eq.(54), Eq.(55) and Eq.(56) of the
  Yellow Paper.

  ## Examples

      iex> Blockchain.Transaction.intrinsic_gas_cost(%Blockchain.Transaction{to: <<1::160>>, init: <<>>, data: <<1, 2, 0, 3>>}, EVM.Configuration.Frontier.new())
      3 * 68 + 4 + 21000

      iex> Blockchain.Transaction.intrinsic_gas_cost(%Blockchain.Transaction{to: <<1::160>>, init: <<>>, data: <<1, 2, 0, 3>>}, EVM.Configuration.Frontier.new())
      3 * 68 + 4 + 21000

      iex> Blockchain.Transaction.intrinsic_gas_cost(%Blockchain.Transaction{to: <<1::160>>, init: <<>>, data: <<>>}, EVM.Configuration.Frontier.new())
      21000

      iex> Blockchain.Transaction.intrinsic_gas_cost(%Blockchain.Transaction{to: <<>>, init: <<1, 2, 0, 3>>, data: <<>>}, EVM.Configuration.Frontier.new())
      3 * 68 + 4 + 21000

      iex> Blockchain.Transaction.intrinsic_gas_cost(%Blockchain.Transaction{to: <<>>, init: <<1, 2, 0, 3>>, data: <<>>}, EVM.Configuration.Frontier.new())
      3 * 68 + 4  + 21000
  """
  @spec intrinsic_gas_cost(t, Configuration.t()) :: Gas.t()
  def intrinsic_gas_cost(tx, config) do
    data_cost = input_data_cost(tx)

    data_cost + transaction_cost(tx, config)
  end

  defp input_data_cost(tx) do
    tx
    |> input_data()
    |> Gas.g_txdata()
  end

  defp transaction_cost(tx, config) do
    if contract_creation?(tx) do
      Configuration.for(config).contract_creation_cost(config)
    else
      Gas.g_transaction()
    end
  end

  defp create_receipt(state_root_hash, gas_used, logs, _status_code) do
    Receipt.new(state_root_hash, gas_used, logs)
  end

  def contract_creation?(%Blockchain.Transaction{to: <<>>}), do: true
  def contract_creation?(%Blockchain.Transaction{to: _recipient}), do: false
end<|MERGE_RESOLUTION|>--- conflicted
+++ resolved
@@ -251,24 +251,9 @@
       end
 
     final_account_interface =
-<<<<<<< HEAD
       account_interface_after_receipt
       |> maybe_reset_coinbase(sub_state, block_header)
       |> AccountInterface.commit()
-=======
-      updated_account_interface
-      |> pay_and_refund_gas(sender, tx, refund, block_header)
-      |> clean_up_accounts_marked_for_destruction(sub_state, block_header)
-      |> clean_touched_accounts(sub_state, evm_config)
-
-    receipt =
-      create_receipt(
-        final_account_interface.state.root_hash,
-        expended_gas,
-        sub_state.logs,
-        status
-      )
->>>>>>> 76bc4871
 
     {final_account_interface, expended_gas, receipt}
   end
