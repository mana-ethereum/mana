--- conflicted
+++ resolved
@@ -91,13 +91,8 @@
       # These tests need `callcode` operation which is not implemented yet.
       # :callcodeToNameRegistrator0,
       # :callcodeToReturn1,
-<<<<<<< HEAD
-      # :createNameRegistratorValueTooHigh,
     ],
     tests: :all
-=======
-    ]
->>>>>>> a671f44d
   }
 
   test "Ethereum Common Tests" do
