defmodule EvmTest do
  alias MerklePatriciaTree.Trie
  use ExUnit.Case, async: true

  @ethereum_common_tests_path "../../ethereum_common_tests"
  @passing_tests_by_group %{
    sha3_test: :all,
    arithmetic_test: :all,
    bitwise_logic_operation: :all,
    block_info_test: :all,
    environmental_info: :all,
    push_dup_swap_test: :all,
<<<<<<< HEAD
    random_test: [
      :"201503110219PYTHON",
      :"201503110346PYTHON_PUSH24",
      :"201503111844PYTHON",
      :"201503120317PYTHON",
      :"201503120547PYTHON",
      :"201503102320PYTHON",
      :"201503110206PYTHON",
      :"201503110526PYTHON",
      :"201503112218PYTHON",
      :"201503120525PYTHON",
      :"201503120909PYTHON",

      # These tests need `callcode` operation which is not implemented yet.
      # :"201503102148PYTHON",
      # :"201503102037PYTHON",
      # :"201503102300PYTHON",
      # :"201503110050PYTHON",
    ],
=======
    random_test: :all,
    log_test: :all,
>>>>>>> ecc01e2a
    performance: [
      :ackermann31,
      :ackermann33,
      :fibonacci16,
      :manyFunctions100,
      :ackermann32,
      :fibonacci10

      # These tests take too long to execute but they pass.
      # :"loop-divadd-10M",
      # :"loop-exp-16b-100k",
      # :"loop-exp-2b-100k",
      # :"loop-exp-4b-100k",
      # :"loop-exp-nop-1M",
      # :"loop-mulmod-2M",
      # :"loop-add-10M",
      # :"loop-divadd-unr100-10M",
      # :"loop-exp-1b-1M",
      # :"loop-exp-32b-100k",
      # :"loop-exp-8b-100k",
      # :"loop-mul",
    ],
    i_oand_flow_operations: :all,
    system_operations: :all,
    tests: :all
  }

  test "Ethereum Common Tests" do
    for {test_group_name, _test_group} <- @passing_tests_by_group do
      for {_test_name, test} <- passing_tests(test_group_name) do
        {gas, sub_state, exec_env, _} =
          EVM.VM.run(hex_to_int(test["exec"]["gas"]), %EVM.ExecEnv{
            account_interface: account_interface(test),
            address: hex_to_int(test["exec"]["address"]),
            block_interface: block_interface(test),
            data: hex_to_binary(test["exec"]["data"]),
            gas_price: hex_to_binary(test["exec"]["gasPrice"]),
            machine_code: hex_to_binary(test["exec"]["code"]),
            originator: hex_to_binary(test["exec"]["origin"]),
            sender: hex_to_int(test["exec"]["caller"]),
            value_in_wei: hex_to_binary(test["exec"]["value"])
          })

        assert_state(test, exec_env.account_interface)

        if test["gas"] do
          assert hex_to_int(test["gas"]) == gas
        end

        if test["logs"] do
          logs_hash = sub_state.logs |> logs_hash

          assert hex_to_binary(test["logs"]) == logs_hash
        end
      end
    end
  end

  def account_storage(storage, db) do
    Enum.reduce(storage, Trie.new(db), fn {key, value}, trie ->
      Trie.update(trie, <<hex_to_int(key)::size(256)>>, <<hex_to_int(value)::size(256)>>)
    end)
  end

  def account_interface(test) do
    account_map = %{
      hex_to_int(test["exec"]["caller"]) => %{
        balance: 0,
        code: hex_to_binary(test["exec"]["code"]),
        nonce: 0,
        storage: %{}
      }
    }

    account_map =
      Enum.reduce(test["pre"], account_map, fn {address, account}, address_map ->
        storage =
          account["storage"]
          |> Enum.into(%{}, fn {key, value} ->
            {hex_to_int(key), hex_to_int(value)}
          end)

        Map.merge(address_map, %{
          hex_to_int(address) => %{
            balance: hex_to_int(account["balance"]),
            code: hex_to_binary(account["code"]),
            nonce: hex_to_int(account["nonce"]),
            storage: storage
          }
        })
      end)

    contract_result = %{
      gas: 0,
      sub_state: %EVM.SubState{},
      output: <<>>
    }

    EVM.Interface.Mock.MockAccountInterface.new(
      account_map,
      contract_result
    )
  end

  def block_interface(test) do
    genisis_block_header = %Block.Header{
      number: 0,
      mix_hash: 0
    }

    first_block_header = %Block.Header{
      number: 1,
      mix_hash: 0xC89EFDAA54C0F20C7ADF612882DF0950F5A951637E0307CDCB4C672F298B8BC6
    }

    second_block_header = %Block.Header{
      number: 2,
      mix_hash: 0xAD7C5BEF027816A800DA1736444FB58A807EF4C9603B7848673F7E3A68EB14A5
    }

    parent_block_header = %Block.Header{
      number: hex_to_int(test["env"]["currentNumber"]) - 1,
      mix_hash: 0x6CA54DA2C4784EA43FD88B3402DE07AE4BCED597CBB19F323B7595857A6720AE
    }

    last_block_header = %Block.Header{
      number: hex_to_int(test["env"]["currentNumber"]),
      timestamp: hex_to_int(test["env"]["currentTimestamp"]),
      beneficiary: hex_to_int(test["env"]["currentCoinbase"]),
      mix_hash: 0,
      parent_hash: hex_to_int(test["env"]["currentNumber"]) - 1,
      gas_limit: hex_to_int(test["env"]["currentGasLimit"]),
      difficulty: hex_to_int(test["env"]["currentDifficulty"])
    }

    block_map = %{
      genisis_block_header.mix_hash => genisis_block_header,
      first_block_header.mix_hash => first_block_header,
      second_block_header.mix_hash => second_block_header,
      parent_block_header.mix_hash => parent_block_header,
      last_block_header.mix_hash => last_block_header
    }

    EVM.Interface.Mock.MockBlockInterface.new(
      last_block_header,
      block_map
    )
  end

  def passing_tests(test_group_name) do
    tests =
      if Map.get(@passing_tests_by_group, test_group_name) == :all do
        all_tests_of_type(test_group_name)
      else
        Map.get(@passing_tests_by_group, test_group_name)
      end

    tests
    |> Enum.map(fn test_name ->
      {test_name, read_test_file(test_group_name, test_name)}
    end)
  end

  def read_test_file(group, name) do
    {:ok, body} = File.read(test_file_name(group, name))
    Poison.decode!(body)[name |> Atom.to_string()]
  end

  def all_tests_of_type(type) do
    {:ok, files} = File.ls(test_directory_name(type))

    Enum.map(files, fn file_name ->
      file_name
      |> String.replace_suffix(".json", "")
      |> String.to_atom()
    end)
  end

  def test_directory_name(type) do
    "#{@ethereum_common_tests_path}/VMTests/vm#{Macro.camelize(Atom.to_string(type))}"
  end

  def test_file_name(group, name) do
    "#{@ethereum_common_tests_path}/VMTests/vm#{Macro.camelize(Atom.to_string(group))}/#{name}.json"
  end

  def hex_to_binary(string) do
    string
    |> String.slice(2..-1)
    |> Base.decode16!(case: :mixed)
  end

  def hex_to_int(string) do
    string
    |> hex_to_binary()
    |> :binary.decode_unsigned()
  end

  def assert_state(test, mock_account_interface) do
    if Map.get(test, "post") do
      assert expected_state(test) == actual_state(mock_account_interface)
    end
  end

  def expected_state(test) do
    post = Map.get(test, "post", %{})

    for {address, account_state} <- post, into: %{} do
      storage = Map.get(account_state, "storage")

      storage =
        for {key, value} <- storage, into: %{} do
          {hex_to_binary(key), hex_to_binary(value)}
        end

      {hex_to_int(address), storage}
    end
    |> Enum.reject(fn {_key, value} -> value == %{} end)
    |> Enum.into(%{})
  end

  def actual_state(mock_account_interface) do
    mock_account_interface
    |> EVM.Interface.AccountInterface.dump_storage()
    |> Enum.reject(fn {_key, value} -> value == %{} end)
    |> Enum.into(%{}, fn {address, storage} ->
      storage =
        Enum.into(storage, %{}, fn {key, value} ->
          {:binary.encode_unsigned(key), :binary.encode_unsigned(value)}
        end)

      {address, storage}
    end)
  end

  def logs_hash(logs) do
    logs
    |> ExRLP.encode()
    |> :keccakf1600.sha3_256()
  end
end<|MERGE_RESOLUTION|>--- conflicted
+++ resolved
@@ -10,30 +10,8 @@
     block_info_test: :all,
     environmental_info: :all,
     push_dup_swap_test: :all,
-<<<<<<< HEAD
-    random_test: [
-      :"201503110219PYTHON",
-      :"201503110346PYTHON_PUSH24",
-      :"201503111844PYTHON",
-      :"201503120317PYTHON",
-      :"201503120547PYTHON",
-      :"201503102320PYTHON",
-      :"201503110206PYTHON",
-      :"201503110526PYTHON",
-      :"201503112218PYTHON",
-      :"201503120525PYTHON",
-      :"201503120909PYTHON",
-
-      # These tests need `callcode` operation which is not implemented yet.
-      # :"201503102148PYTHON",
-      # :"201503102037PYTHON",
-      # :"201503102300PYTHON",
-      # :"201503110050PYTHON",
-    ],
-=======
     random_test: :all,
     log_test: :all,
->>>>>>> ecc01e2a
     performance: [
       :ackermann31,
       :ackermann33,
